# python-magichue

![demo](https://github.com/namacha/python-magichue/raw/image/hue.gif)

Magichue(as known as Magichome, FluxLED, etc.) is a cheap smart led bulb that you can controll hue/saturation/brightnes and power over WiFi. They are available at Amazon or other online web shop.

I tested this library with RGBWWCW(v7), RGB(v8), RGBWW(v8) bulbs.


**Now it is possible to use Remote API !**

# Example
Rainbow cross-fade.
```python
import time
import magichue

user = 'username@example.com'
password = 'password'
<<<<<<< HEAD
api = magichue.RemoteAPI.login_with_user_password(user=user, password=password)
bulbs = api.get_online_devices()
light = bulbs[0]
=======
api = magichue.RemoteAPI.login_user_password(user=user, password=password)
devices = api.get_online_devices()
light = magichue.RemoteLight(api=api, macaddr=devices[0].macaddr)
>>>>>>> 379c189d


light = magichue.LocalLight(lights[0])
if not light.on:
    light.on = True

if light.is_white:
  light.is_white = False

light.rgb = (0, 0, 0)
light.brightness = 255
light.saturation = 1

for hue in range(1000):
    light.hue = hue / 1000
    time.sleep(0.05)

```


# Installation
```
$ pip install python-magichue
```

# Usage

## Remote API
<<<<<<< HEAD
It's available to use MagicHome HTTP API.
=======
Now it's available to use MagicHome HTTP API.
>>>>>>> 379c189d

You have to login and register your bulb with MagicHome account in advance.
### Login with Username/Password
```python
api = magichue.RemoteAPI.login_with_user_password(user='xxx', password='xxx')
print(api.token)  # you can show TOKEN and save it.
```

### Login with Token
It is recommended to use token string.
```python
TOKEN = 'xxx'
api = magichue.RemoteAPI.login_with_token(TOKEN)
```
### Make bulb instance
```python
TOKEN = 'xxx'
api = magichue.RemoteAPI.login_with_token(TOKEN)
light = RemoteLight(api=api, macaddr='xxx')
```

## Discover bulbs

### Local bulbs
```python
from magichue import discover_bulbs, LocalLight
addrs = discover_bulbs()  # returns list of bulb address
light = magichue.LocalLight(addrs[0])
```

### Remote bulbs
```python
from magichue import RemoteAPI

TOKEN = 'xxx'
api = magichue.RemoteAPI.login_with_token(TOKEN)
online_bulbs = api.get_online_devices()
light = online_bulbs[0]

# It is also possible to retrieve all bulbs binded with your account.
all_devices = api.get_all_devices()
```

## Power State

### Getting power status.
```python
print(light.on)  # => True if light is on else False
```

### Setting light on/off.
```python
light.on = True
light.on = False
# or
light.turn_on()
light.turn_off()
```

## Getting color
This shows a tuple of current RGB.
```python
print(light.rgb)
```
or access individually.
```python
print(light.r)
print(light.g)
print(light.b)
```

## White LEDs
If your bulbs support white leds, you can change brightness(0-255) of white leds.

To use white led,
```python
light.is_white = True
# light.is_white = False  # This disables white led.
```

**If white led is enabled, you can't change color of bulb!**
So, you need to execute ``` light.is_white = False ``` before changing color.

### Warm White(ww)
```python
light.cw = 0
light.w = 255
```

### Cold White (cw)
```python
light.w = 0
light.cw = 255
```
 
## Setting color
### By rgb
```python
light.rgb = (128, 0, 32)
```
or
```python
light.r = 200
light.g = 0
light.b = 32
```

### By hsb
```python
light.hue = 0.3
light.saturation = 0.6
light.brightness = 255
```
hue, saturation are float value from 0 to 1. brightness is a integer value from 0 to 255.
These variables are also readable.

### Note about stripe bulb
Stripe bulb doesn't seem to allow jump to another color when you change color.
To disable fading effect,
```python
light.rgb = (128, 0, 20)  # It fades
light.allow_fading = False  # True by default
light.rgb = (20, 0, 128)  # Jumps
```

## Bulb clock
```python
print(light.get_current_time())
```


## Changing mode
Magichue blub has a built-in flash patterns.

To check current mode, just
```python
print(light.mode.name)  # string name of mode
print(light.mode.value)  # integer value
```

and changing modes,
```python
light.mode = magichue.RAINBOW_CROSSFADE
```


These are built-in modes.
```
RAINBOW_CROSSFADE
RED_GRADUALLY
GREEN_GRADUALLY
BLUE_GRADUALLY
YELLOW_GRADUALLY
BLUE_GREEN_GRADUALLY
PURPLE_GRADUALLY
WHITE_GRADUALLY
RED_GREEN_CROSSFADE
RED_BLUE_CROSSFADE
GREEN_BLUE_CROSSFADE
RAINBOW_STROBE
GREEN_STROBE
BLUE_STROBE
YELLOW_STROBE
BLUE_GREEN_STROBE
PURPLE_STROBE
WHITE_STROBE
RAINBOW_FLASH
NORMAL
```


### Changing the speed of mode

speed is a float value from 0 to 1.

```python
print(light.speed)

light.speed = 0.5  # set speed to 50%
```




### Custom Modes
You can create custom light flash patterns.

**mode**
- MODE_JUMP
- MODE_GRADUALLY
- MODE_STROBE

**speed**
A float value 0 to 1

**colors**
A list of rgb(tuple or list) which has less than 17 length.

```python
from magichue import (
    CustomMode,
    MODE_JUMP,
)


# Creating Mode
mypattern1 = CustomMode(
    mode=MODE_JUMP,
    speed=0.5,
    colors=[
        (128, 0, 32),
        (100, 20, 0),
        (30, 30, 100),
        (0, 0, 50)
    ]
)

# Apply Mode
light.mode = mypattern1
```

---
Other features are in development.

## Debugging
Putting this snippet to begging of your code, this library outputs debug log.
```python
import loggging
logging.basicConfig(level=logging.DEBUG)
```<|MERGE_RESOLUTION|>--- conflicted
+++ resolved
@@ -17,15 +17,9 @@
 
 user = 'username@example.com'
 password = 'password'
-<<<<<<< HEAD
-api = magichue.RemoteAPI.login_with_user_password(user=user, password=password)
-bulbs = api.get_online_devices()
-light = bulbs[0]
-=======
 api = magichue.RemoteAPI.login_user_password(user=user, password=password)
 devices = api.get_online_devices()
 light = magichue.RemoteLight(api=api, macaddr=devices[0].macaddr)
->>>>>>> 379c189d
 
 
 light = magichue.LocalLight(lights[0])
@@ -54,11 +48,7 @@
 # Usage
 
 ## Remote API
-<<<<<<< HEAD
-It's available to use MagicHome HTTP API.
-=======
 Now it's available to use MagicHome HTTP API.
->>>>>>> 379c189d
 
 You have to login and register your bulb with MagicHome account in advance.
 ### Login with Username/Password
